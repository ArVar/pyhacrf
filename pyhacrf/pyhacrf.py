# Authors: Dirko Coetsee
# License: 3-clause BSD

""" Implements a Hidden Alignment Conditional Random Field (HACRF). """

import numpy as np
import lbfgs
from algorithms import forward, backward
from algorithms import forward_predict, gradient
from state_machine import DefaultStateMachine
from feature_extraction import StringPairFeatureExtractor


class Hacrf(object):
    """ Hidden Alignment Conditional Random Field with L2 regularizer.

    Parameters
    ----------
    l2_regularization : float, optional (default=0.0)
        The regularization parameter.

    optimizer : function, optional (default=None)
        The optimizing function that should be used minimize the negative log posterior.
        The function should have the signature:
            min_objective, argmin_objective, ... = fmin(obj, x0, **optimizer_kwargs),
        where obj is a function that returns
        the objective function and its gradient given a parameter vector; and x0 is the initial parameter vector.

    optimizer_kwargs : dictionary, optional (default=None)
        The keyword arguments to pass to the optimizing function. Only used when `optimizer` is also specified.

    state_machine : Instance of `GeneralStateMachine` or `DefaultStateMachine`, optional (default=`DefaultStateMachine`)
        The state machine to use to generate the lattice.

    References
    ----------
    See *A Conditional Random Field for Discriminatively-trained Finite-state String Edit Distance*
    by McCallum, Bellare, and Pereira, and the report *Conditional Random Fields for Noisy text normalisation*
    by Dirko Coetsee.
    """

    def __init__(self,
                 l2_regularization=0.0,
                 optimizer=None,
                 optimizer_kwargs=None,
                 state_machine=None):
        self.parameters = None
        self.classes = None
        self.l2_regularization = l2_regularization
        self._optimizer = optimizer
        self._optimizer_kwargs = optimizer_kwargs

        self._optimizer_result = None
        self._state_machine = state_machine
        self._states_to_classes = None
        self._evaluation_count = None

    def fit(self, X, y, verbosity=0):
        """Fit the model according to the given training data.

        Parameters
        ----------
        X : List of ndarrays, one for each training example.
            Each training example's shape is (string1_len, string2_len, n_features), where
            string1_len and string2_len are the length of the two training strings and n_features the
            number of features.

        y : array-like, shape (n_samples,)
            Target vector relative to X.

        Returns
        -------
        self : object
            Returns self.
        """
        self.classes = list(set(y))
        n_points = len(y)
        if len(X) != n_points:
            raise Exception('Number of training points should be the same as training labels.')

        if not self._state_machine:
            self._state_machine = DefaultStateMachine(self.classes)

        # Initialize the parameters given the state machine, features, and target classes.
        self.parameters = self._initialize_parameters(self._state_machine, X[0].shape[2])

        # Create a new model object for each training example
        models = [_Model(self._state_machine, x, ty) for x, ty in zip(X, y)]

        self._evaluation_count = 0

        def _objective(parameters):
            gradient = np.zeros(self.parameters.shape)
            ll = 0.0  # Log likelihood
            # TODO: Embarrassingly parallel
            for model in models:
                dll, dgradient = model.forward_backward(parameters.reshape(self.parameters.shape))
                ll += dll
                gradient += dgradient

            parameters_without_bias = np.array(parameters)  # exclude the bias parameters from being regularized
            parameters_without_bias[0] = 0
            ll -= self.l2_regularization * np.dot(parameters_without_bias.T, parameters_without_bias)
            gradient = gradient.flatten() - 2.0 * self.l2_regularization * parameters_without_bias

            if verbosity > 0:
                if self._evaluation_count == 0:
                    print('{:10} {:10} {:10}'.format('Iteration', 'Log-likelihood', '|gradient|'))
                if self._evaluation_count % verbosity == 0:
                    print('{:10} {:10.4} {:10.4}'.format(self._evaluation_count, ll, (abs(gradient).sum())))
            self._evaluation_count += 1

            return -ll, -gradient

        def _objective_copy_gradient(paramers, g):
            nll, ngradient = _objective(paramers)
            g[:] = ngradient
            return nll

        if self._optimizer:
            self.optimizer_result = self._optimizer(_objective, self.parameters.flatten(), **self._optimizer_kwargs)
            self.parameters = self.optimizer_result[0].reshape(self.parameters.shape)
        else:
            optimizer = lbfgs.LBFGS()
            final_betas = optimizer.minimize(_objective_copy_gradient,
                                             x0=self.parameters.flatten(),
                                             progress=None)
            self.optimizer_result = final_betas
            self.parameters = final_betas.reshape(self.parameters.shape)
        return self

    def predict_proba(self, X):
        """Probability estimates.

        The returned estimates for all classes are ordered by the
        label of classes.

        Parameters
        ----------
        X : List of ndarrays, one for each training example.
            Each training example's shape is (string1_len, string2_len, n_features, where
            string1_len and string2_len are the length of the two training strings and n_features the
            number of features.

        Returns
        -------
        T : array-like, shape = [n_samples, n_classes]
            Returns the probability of the sample for each class in the model,
            where classes are ordered as they are in ``self.classes_``.
        """
        class_to_index = {class_name: index for index, class_name in enumerate(self.classes)}
        return np.array(
            [list(zip(*sorted(_Model(self._state_machine, x).predict(self.parameters).items(),
                         key=lambda item: class_to_index[item[0]])))[1] for x in X])

    def predict(self, X):
        """Predict the class for X.

        The predicted class for each sample in X is returned.

        Parameters
        ----------
        X : List of ndarrays, one for each training example.
            Each training example's shape is (string1_len, string2_len, n_features, where
            string1_len and string2_len are the length of the two training strings and n_features the
            number of features.

        Returns
        -------
        y : iterable of shape = [n_samples]
            The predicted classes.
        """
        return [self.classes[prediction.argmax()] for prediction in self.predict_proba(X)]

    @staticmethod
    def _initialize_parameters(state_machine, n_features):
        """ Helper to create initial parameter vector with the correct shape. """
        return np.zeros((state_machine.n_states 
                         + state_machine.n_transitions,
                         n_features))


    def get_params(self, deep=True):
        """Get parameters for this estimator.

        Parameters
        ----------
        deep: boolean, optional
            If True, will return the parameters for this estimator and
            contained subobjects that are estimators.

        Returns
        -------
        params : mapping of string to any
            Parameter names mapped to their values.
        """
        return {'l2_regularization': self.l2_regularization,
                'optimizer': self._optimizer,
                'optimizer_kwargs': self._optimizer_kwargs}

    def set_params(self, l2_regularization=0.0, optimizer=None, optimizer_kwargs=None):
        """Set the parameters of this estimator.

        Returns
        -------
        self
        """
        self.l2_regularization = l2_regularization
        self._optimizer = optimizer
        self._optimizer_kwargs = optimizer_kwargs
        return self


class _Model(object):
    """ The actual model that implements the inference routines. """
    def __init__(self, state_machine, x, y=None):
        self.state_machine = state_machine
        self.states_to_classes = state_machine.states_to_classes
        self.x = x
        self.y = y
        self._lattice = self.state_machine.build_lattice(self.x)

    @profile
    def forward_backward(self, parameters):
        """ Run the forward backward algorithm with the given parameters. """
        x_dot_parameters = np.dot(self.x, parameters.T)  # Pre-compute the dot product
        alpha = self._forward(x_dot_parameters)
        beta = self._backward(x_dot_parameters)
<<<<<<< HEAD
        I, J, _ = self.x.shape
        return gradient(alpha, beta, parameters, self.states_to_classes, self.x, self.y, I, J)
=======

        derivative = np.zeros(parameters.shape)
        for node in set(alpha.keys()) | set(beta.keys()):
            alphabeta = alpha[node] + beta[node]
            if len(node) == 3:
                i, j, s = node
                E_f = (np.exp(alphabeta - class_Z[self.y]) * self.x[i, j, :]) if self.states_to_classes[s] == self.y else 0.0
                E_Z = np.exp(alphabeta - Z) * self.x[i, j, :]
                derivative[s, :] += E_f - E_Z

            else:
                i0, j0, s0, i1, j1, s1, edge_parameter_index = node
                E_f = (np.exp(alphabeta - class_Z[self.y]) * self.x[i1, j1, :]) if self.states_to_classes[s1] == self.y else 0.0
                E_Z = np.exp(alphabeta - Z) * self.x[i1, j1, :]
                derivative[edge_parameter_index, :] += E_f - E_Z

        return (class_Z[self.y]) - (Z), derivative
>>>>>>> a4b25753

    def predict(self, parameters):
        """ Run forward algorithm to find the predicted distribution over classes. """
        x_dot_parameters = np.dot(self.x, parameters.T)  # Pre-compute the dot product
        alpha = forward_predict(self._lattice, x_dot_parameters, 
                                self.state_machine.n_states)
        I, J, _ = self.x.shape

        class_Z = {}
        Z = -np.inf

        for state, predicted_class in self.states_to_classes.items():
            weight = alpha[I - 1, J - 1, state]
            class_Z[self.states_to_classes[state]] = weight
            Z = np.logaddexp(Z, weight)

        return {label: np.exp(class_z - Z) for label, class_z in class_Z.items()}

    def _forward(self, x_dot_parameters):
        """ Helper to calculate the forward weights.  """
        return forward(self._lattice, x_dot_parameters, 
                       self.state_machine.n_states)

    def _backward(self, x_dot_parameters):
        """ Helper to calculate the backward weights.  """
        I, J, _ = self.x.shape
        return backward(self._lattice, x_dot_parameters, I, J,
                        self.state_machine.n_states)



def test_fit_predict_regularized():
    incorrect = ['helloooo', 'freshh', 'ffb', 'h0me', 'wonderin', 'relaionship', 'hubby', 'krazii', 'mite', 'tropic']
    correct = ['hello', 'fresh', 'facebook', 'home', 'wondering', 'relationship', 'husband', 'crazy', 'might', 'topic']
    training = zip(incorrect, correct)

    fe = StringPairFeatureExtractor(match=True, numeric=True)
    xf = fe.fit_transform(training)

    model = Hacrf(l2_regularization=10.0)
    model.fit(xf, [0, 0, 0, 0, 0, 1, 1, 1, 1, 1])

    expected_parameters = np.array([[-0.0569188, 0.07413339, 0.],
                                    [0.00187709, -0.06377866, 0.],
                                    [-0.01908823, 0.00586189, 0.],
                                    [0.01721114, -0.00636556, 0.],
                                    [0.01578279, 0.0078614, 0.],
                                    [-0.0139057, -0.00862948, 0.],
                                    [-0.00623241, 0.02937325, 0.],
                                    [0.00810951, -0.01774676, 0.]])

    from numpy.testing import assert_array_almost_equal
    assert_array_almost_equal(model.parameters, expected_parameters)

    expected_probas = np.array([[0.5227226, 0.4772774],
                                [0.52568993, 0.47431007],
                                [0.4547091, 0.5452909],
                                [0.51179222, 0.48820778],
                                [0.46347576, 0.53652424],
                                [0.45710098, 0.54289902],
                                [0.46159657, 0.53840343],
                                [0.42997978, 0.57002022],
                                [0.47419724, 0.52580276],
                                [0.50797852, 0.49202148]])
    actual_predict_probas = model.predict_proba(xf)
    assert_array_almost_equal(actual_predict_probas, expected_probas)

    expected_predictions = np.array([0, 0, 1, 0, 1, 1, 1, 1, 1, 0])
    actual_predictions = model.predict(xf)
    assert_array_almost_equal(actual_predictions, expected_predictions)

test_fit_predict_regularized()<|MERGE_RESOLUTION|>--- conflicted
+++ resolved
@@ -5,10 +5,9 @@
 
 import numpy as np
 import lbfgs
-from algorithms import forward, backward
-from algorithms import forward_predict, gradient
-from state_machine import DefaultStateMachine
-from feature_extraction import StringPairFeatureExtractor
+from .algorithms import forward, backward
+from .algorithms import forward_predict
+from .state_machine import DefaultStateMachine
 
 
 class Hacrf(object):
@@ -220,34 +219,13 @@
         self.y = y
         self._lattice = self.state_machine.build_lattice(self.x)
 
-    @profile
     def forward_backward(self, parameters):
         """ Run the forward backward algorithm with the given parameters. """
         x_dot_parameters = np.dot(self.x, parameters.T)  # Pre-compute the dot product
         alpha = self._forward(x_dot_parameters)
         beta = self._backward(x_dot_parameters)
-<<<<<<< HEAD
         I, J, _ = self.x.shape
         return gradient(alpha, beta, parameters, self.states_to_classes, self.x, self.y, I, J)
-=======
-
-        derivative = np.zeros(parameters.shape)
-        for node in set(alpha.keys()) | set(beta.keys()):
-            alphabeta = alpha[node] + beta[node]
-            if len(node) == 3:
-                i, j, s = node
-                E_f = (np.exp(alphabeta - class_Z[self.y]) * self.x[i, j, :]) if self.states_to_classes[s] == self.y else 0.0
-                E_Z = np.exp(alphabeta - Z) * self.x[i, j, :]
-                derivative[s, :] += E_f - E_Z
-
-            else:
-                i0, j0, s0, i1, j1, s1, edge_parameter_index = node
-                E_f = (np.exp(alphabeta - class_Z[self.y]) * self.x[i1, j1, :]) if self.states_to_classes[s1] == self.y else 0.0
-                E_Z = np.exp(alphabeta - Z) * self.x[i1, j1, :]
-                derivative[edge_parameter_index, :] += E_f - E_Z
-
-        return (class_Z[self.y]) - (Z), derivative
->>>>>>> a4b25753
 
     def predict(self, parameters):
         """ Run forward algorithm to find the predicted distribution over classes. """
