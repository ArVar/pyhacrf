--- conflicted
+++ resolved
@@ -15,9 +15,6 @@
     ----------
     l2_regularization : float, optional (default=0.0)
         The regularization parameter.
-
-    max_iterations : int, optional (default=1000)
-        Maximum number of function evaluations to apply when fitting.
 
     References
     ----------
@@ -26,7 +23,7 @@
     by Dirko Coetsee.
     """
 
-    def __init__(self, l2_regularization=0.0, max_iterations=1000):
+    def __init__(self, l2_regularization=0.0):
         self.parameters = None
         self.classes = None
         self.l2_regularization = l2_regularization
@@ -35,7 +32,6 @@
         self._state_machine = None
         self._states_to_classes = None
         self._evaluation_count = None
-        self._maximum_iterations = max_iterations
 
     def fit(self, X, y, verbosity=0):
         """Fit the model according to the given training data.
@@ -93,16 +89,11 @@
             g[:] = -gradient
             return -ll
 
-<<<<<<< HEAD
-        self._optimizer_result = fmin_l_bfgs_b(_objective, self.parameters, maxfun=self._maximum_iterations)
-        self.parameters = self._optimizer_result[0].reshape(self.parameters.shape)
-=======
         optimizer = lbfgs.LBFGS()
         final_betas = optimizer.minimize(_objective,
                                          x0=self.parameters.flatten(),
                                          progress=None)
         self.parameters = final_betas.reshape(self.parameters.shape)
->>>>>>> 2cd6d5f9
         return self
 
     def predict_proba(self, X):
