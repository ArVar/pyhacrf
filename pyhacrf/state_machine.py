import numpy as np
from collections import defaultdict, deque

<<<<<<< HEAD
class StateMachine(object) : 
    base_shape = (50, 50)
        
    def __init__(self) :
        self.base_lattice = self.independent_lattice(self.base_shape)

        x = np.arange(self.base_shape[0])
        x.shape = (1, -1)
        self.I1 = np.asfortranarray(self.base_lattice[..., 3:4] < x)

        y = np.arange(self.base_shape[1])
        y.shape = (1, -1)
        self.J1 = np.asfortranarray(self.base_lattice[..., 4:5] < y)

        self.fully_connected = all(self.connected_edges(self.base_lattice))

    def independent_lattice(self, shape, lattice=None):
        """ Helper to construct the list of nodes and edges. """
        I, J = shape

        if lattice is not None :
            end_I = min(I, max(lattice[..., 3])) - 1
            end_J = min(J, max(lattice[..., 4])) - 1
            
            unvisited_nodes = deque([(i, j, s)
                                     for i in range(end_I)
                                     for j in range(end_J)
                                     for s in self.start_states])
=======
>>>>>>> 01aaca2c

class GeneralStateMachine(object):

    def __init__(self, start_states, transitions, states_to_classes):
        self._start_states = start_states
        self._transitions = transitions

        max_state = max(max(s for s, _, _ in transitions), max(s for _, s, _ in transitions)) + 1
        self.n_states = max_state
        self.n_transitions = len(transitions)
        self.states_to_classes = states_to_classes

    def build_lattice(self, x):
        """ Construct the list of nodes and edges. """
        I, J, _ = x.shape
        start_states, transitions = self._start_states, self._transitions

        lattice = []
        transitions_d = defaultdict(list)
        for transition_index, (s0, s1, delta) in enumerate(transitions):
            transitions_d[s0].append((s1, delta, transition_index))
        # Add start states
        unvisited_nodes = deque([(0, 0, s) for s in start_states])
        visited_nodes = set()
        n_states = self.n_states

        while unvisited_nodes:
            node = unvisited_nodes.popleft()
            lattice.append(node)
            i, j, s0 = node
            for s1, delta, transition_index in transitions_d[s0]:
                try :
                    di, dj = delta
                except TypeError :
                    di, dj = delta(i, j, x)

                if i + di < I and j + dj < J:
                    edge = (i, j, s0, i + di, j + dj, s1, transition_index + n_states)
                    lattice.append(edge)
                    dest_node = (i + di, j + dj, s1)
                    if dest_node not in visited_nodes:
                        unvisited_nodes.append(dest_node)
                        visited_nodes.add(dest_node)

        lattice.sort()

        # Step backwards through lattice and add visitable nodes to the set of nodes to keep. The rest are discarded.
        final_lattice = []
        visited_nodes = set((I-1, J-1, s) for s in xrange(n_states))

        for node in lattice[::-1]:
            if node in visited_nodes:
                final_lattice.append(node)
            elif len(node) > 3:
                source_node, dest_node = node[0:3], node[3:6]
                if dest_node in visited_nodes:
                    visited_nodes.add(source_node)
                    final_lattice.append(node)

        reversed_list = list(reversed(final_lattice))

        # Squash list
        lattice = [edge for edge in reversed_list if len(edge) > 3]
        return np.array(lattice)


class DefaultStateMachine(object):
    BASE_LENGTH = 60

    def __init__(self, classes):
        n_classes = len(classes)
        deltas = ((1, 1),  # Match
                  (0, 1),  # Insertion
                  (1, 0))  # Deletion
        self._start_states = [i for i in range(n_classes)]
        self._transitions = [(i, i, delta)
                             for delta in deltas
                             for i in range(n_classes)]
        self._base_shape = (self.BASE_LENGTH, self.BASE_LENGTH)
        self.states_to_classes = {i: c for i, c in enumerate(classes)}
        self.n_transitions = len(self._transitions)
        self.n_states = len(classes)
        self._base_lattice = self._independent_lattice(self._base_shape)

    def _subset_independent_lattice(self, base_lattice, base_shape, shape):
        I, J = shape
<<<<<<< HEAD

        if I < self.base_shape[0] and J < self.base_shape[1] :
            lattice = self.base_lattice.compress(
                self.I1[..., I] &
                self.J1[..., J],
                axis=0)

        elif I < self.base_shape[0] :
            lattice = self.base_lattice.compress(
                self.I1[..., I],
                axis = 0)
            lattice = self.independent_lattice((I,J), lattice)
        elif J < self.base_shape[1] :
            lattice = self.base_lattice.compress(
                self.J1[..., J],
                axis = 0)
            lattice = self.independent_lattice((I,J), lattice)
        else :
            lattice = self.independent_lattice((I,J), self.base_lattice)
=======
>>>>>>> 01aaca2c

        if I < base_shape[0] and J < base_shape[1]:
            lattice = base_lattice[(base_lattice[..., 3] < I) & (base_lattice[..., 4] < J)]
        elif I < base_shape[0]:
            lattice = base_lattice[base_lattice[..., 3] < I]
            lattice = self._independent_lattice((I, J), lattice)
        elif J < base_shape[1]:
            lattice = base_lattice[base_lattice[..., 4] < J]
            lattice = self._independent_lattice((I, J), lattice)
        else:
            lattice = self._independent_lattice((I, J), base_lattice)

        return lattice

    def _independent_lattice(self, shape, lattice=None):
        """ Helper to construct the list of nodes and edges. """
        I, J = shape

        if lattice is not None:
            end_I = min(I, max(lattice[..., 3])) - 1
            end_J = min(J, max(lattice[..., 4])) - 1
            unvisited_nodes = deque([(i, j, s)
                                     for i in range(end_I)
                                     for j in range(end_J)
                                     for s in self._start_states])
            lattice = lattice.tolist()
        else:
            lattice = []
            unvisited_nodes = deque([(0, 0, s) for s in self._start_states])
        lattice += _grow_independent_lattice(self._transitions, self.n_states, (I, J), unvisited_nodes)
        lattice = np.array(sorted(lattice), dtype=int)
        return lattice

    def build_lattice(self, x):
        """ Construct the list of nodes and edges. """
        I, J, _ = x.shape
        lattice = self._subset_independent_lattice(self._base_lattice, self._base_shape, (I, J))
        return lattice


<<<<<<< HEAD
        self.n_states = len(classes)
        
        self.base_shape = (100, 100)
        
        super(DefaultStateMachine, self).__init__()
=======
def _grow_independent_lattice(transitions, n_states, shape, unvisited_nodes):
    I, J = shape
    visited_nodes = set()
    lattice = []

    transitions_d = defaultdict(list)
    for transition_index, (s0, s1, delta) in enumerate(transitions):
        if not callable(delta):
            di, dj = delta
            transitions_d[s0].append((s1, di, dj,
                                      transition_index + n_states))

    while unvisited_nodes:
        i, j, s0 = unvisited_nodes.popleft()
        for s1, di, dj, edge_parameter_index in transitions_d[s0]:
            if i + di < I and j + dj < J:
                dest_node = (i + di, j + dj, s1)
                edge = (i, j, s0) + dest_node + (edge_parameter_index,)
                lattice.append(list(edge))
                if dest_node not in visited_nodes:
                    unvisited_nodes.append(dest_node)
                    visited_nodes.add(dest_node)

    return lattice
>>>>>>> 01aaca2c
<|MERGE_RESOLUTION|>--- conflicted
+++ resolved
@@ -1,37 +1,5 @@
 import numpy as np
 from collections import defaultdict, deque
-
-<<<<<<< HEAD
-class StateMachine(object) : 
-    base_shape = (50, 50)
-        
-    def __init__(self) :
-        self.base_lattice = self.independent_lattice(self.base_shape)
-
-        x = np.arange(self.base_shape[0])
-        x.shape = (1, -1)
-        self.I1 = np.asfortranarray(self.base_lattice[..., 3:4] < x)
-
-        y = np.arange(self.base_shape[1])
-        y.shape = (1, -1)
-        self.J1 = np.asfortranarray(self.base_lattice[..., 4:5] < y)
-
-        self.fully_connected = all(self.connected_edges(self.base_lattice))
-
-    def independent_lattice(self, shape, lattice=None):
-        """ Helper to construct the list of nodes and edges. """
-        I, J = shape
-
-        if lattice is not None :
-            end_I = min(I, max(lattice[..., 3])) - 1
-            end_J = min(J, max(lattice[..., 4])) - 1
-            
-            unvisited_nodes = deque([(i, j, s)
-                                     for i in range(end_I)
-                                     for j in range(end_J)
-                                     for s in self.start_states])
-=======
->>>>>>> 01aaca2c
 
 class GeneralStateMachine(object):
 
@@ -116,41 +84,32 @@
         self.n_states = len(classes)
         self._base_lattice = self._independent_lattice(self._base_shape)
 
+        x = np.arange(self.BASE_LENGTH)
+        x.shape = (1, -1)
+        self.I1 = np.asfortranarray(self._base_lattice[..., 3:4] < x)
+        self.J1 = np.asfortranarray(self._base_lattice[..., 4:5] < x)
+
     def _subset_independent_lattice(self, base_lattice, base_shape, shape):
         I, J = shape
-<<<<<<< HEAD
 
-        if I < self.base_shape[0] and J < self.base_shape[1] :
-            lattice = self.base_lattice.compress(
+        if I < self.BASE_LENGTH and J < self.BASE_LENGTH :
+            lattice = self._base_lattice.compress(
                 self.I1[..., I] &
                 self.J1[..., J],
                 axis=0)
 
-        elif I < self.base_shape[0] :
-            lattice = self.base_lattice.compress(
+        elif I < self.BASE_LENGTH :
+            lattice = self._base_lattice.compress(
                 self.I1[..., I],
                 axis = 0)
-            lattice = self.independent_lattice((I,J), lattice)
-        elif J < self.base_shape[1] :
-            lattice = self.base_lattice.compress(
+            lattice = self._independent_lattice((I,J), lattice)
+        elif J < self.BASE_LENGTH :
+            lattice = self._base_lattice.compress(
                 self.J1[..., J],
                 axis = 0)
-            lattice = self.independent_lattice((I,J), lattice)
+            lattice = self._independent_lattice((I,J), lattice)
         else :
-            lattice = self.independent_lattice((I,J), self.base_lattice)
-=======
->>>>>>> 01aaca2c
-
-        if I < base_shape[0] and J < base_shape[1]:
-            lattice = base_lattice[(base_lattice[..., 3] < I) & (base_lattice[..., 4] < J)]
-        elif I < base_shape[0]:
-            lattice = base_lattice[base_lattice[..., 3] < I]
-            lattice = self._independent_lattice((I, J), lattice)
-        elif J < base_shape[1]:
-            lattice = base_lattice[base_lattice[..., 4] < J]
-            lattice = self._independent_lattice((I, J), lattice)
-        else:
-            lattice = self._independent_lattice((I, J), base_lattice)
+            lattice = self._independent_lattice((I,J), self.base_lattice)
 
         return lattice
 
@@ -169,24 +128,21 @@
         else:
             lattice = []
             unvisited_nodes = deque([(0, 0, s) for s in self._start_states])
-        lattice += _grow_independent_lattice(self._transitions, self.n_states, (I, J), unvisited_nodes)
+        lattice += _grow_independent_lattice(self._transitions, 
+                                             self.n_states, (I, J), 
+                                             unvisited_nodes)
         lattice = np.array(sorted(lattice), dtype=int)
         return lattice
 
     def build_lattice(self, x):
         """ Construct the list of nodes and edges. """
         I, J, _ = x.shape
-        lattice = self._subset_independent_lattice(self._base_lattice, self._base_shape, (I, J))
+        lattice = self._subset_independent_lattice(self._base_lattice, 
+                                                   self._base_shape, 
+                                                   (I, J))
         return lattice
 
 
-<<<<<<< HEAD
-        self.n_states = len(classes)
-        
-        self.base_shape = (100, 100)
-        
-        super(DefaultStateMachine, self).__init__()
-=======
 def _grow_independent_lattice(transitions, n_states, shape, unvisited_nodes):
     I, J = shape
     visited_nodes = set()
@@ -210,5 +166,4 @@
                     unvisited_nodes.append(dest_node)
                     visited_nodes.add(dest_node)
 
-    return lattice
->>>>>>> 01aaca2c
+    return lattice